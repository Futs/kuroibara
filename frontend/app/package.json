{
  "name": "app",
  "private": true,
  "version": "0.7.0",
  "type": "module",
  "license": "MIT",
  "overrides": {
    "form-data": "^4.0.4"
  },
  "scripts": {
    "dev": "vite",
    "build": "vite build",
    "preview": "vite preview",
    "test": "vitest",
    "test:ui": "vitest --ui",
    "test:run": "vitest run",
    "test:coverage": "vitest run --coverage",
    "lint": "eslint . --fix",
    "format": "prettier --write src/",
    "type-check": "vue-tsc --noEmit"
  },
  "dependencies": {
    "@headlessui/vue": "^1.7.23",
    "@heroicons/vue": "^2.2.0",
    "axios": "^1.12.0",
    "lodash-es": "^4.17.21",
    "pinia": "^3.0.3",
<<<<<<< HEAD
    "vue": "^3.5.20",
    "vue-router": "^4.6.3",
=======
    "vue": "^3.5.22",
    "vue-router": "^4.5.1",
>>>>>>> 7729207b
    "vuedraggable": "^4.1.0"
  },
  "devDependencies": {
    "@tailwindcss/postcss": "^4.1.12",
    "@vitejs/plugin-vue": "^5.2.3",
    "@vitest/coverage-v8": "^2.1.9",
    "@vitest/ui": "^2.1.8",
    "@vue/test-utils": "^2.4.6",
    "autoprefixer": "^10.4.15",
    "eslint": "^9.15.0",
    "eslint-plugin-vue": "^9.31.0",
    "jsdom": "^25.0.1",
    "postcss": "^8.4.29",
    "prettier": "^3.3.3",
    "tailwindcss": "^4.1.12",
    "typescript": "^5.6.3",
    "vite": "^6.3.5",
    "vitest": "^2.1.8",
    "vue-tsc": "^2.1.10"
  }
}<|MERGE_RESOLUTION|>--- conflicted
+++ resolved
@@ -25,13 +25,8 @@
     "axios": "^1.12.0",
     "lodash-es": "^4.17.21",
     "pinia": "^3.0.3",
-<<<<<<< HEAD
-    "vue": "^3.5.20",
-    "vue-router": "^4.6.3",
-=======
     "vue": "^3.5.22",
     "vue-router": "^4.5.1",
->>>>>>> 7729207b
     "vuedraggable": "^4.1.0"
   },
   "devDependencies": {
